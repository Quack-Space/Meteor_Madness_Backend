--- conflicted
+++ resolved
@@ -308,14 +308,11 @@
 
 
 
-<<<<<<< HEAD
+
 def deaths_and_injured(kinetic_energy, crater_d, eta, lat, lon):
-=======
-def deaths_and_injured(kinetic_energy, psi_radius, crater_d, eta, lat, lon):
     death_count = 0
     injured_count = 0
 
->>>>>>> 22ace838
     #crater diameter, everybody dead
     pop_crater = api.pop_within_radius_ghs(lat,lon,math.ceil(crater_d/2))
     pop_crater_normalized = pop_crater*(crater_d/math.ceil(crater_d)) #statistic
@@ -353,8 +350,7 @@
     radii = [crater_d/2, psi_radius[0][3][0], psi_radius[0][2][0], psi_radius[0][1][0], psi_radius[0][0][0]]
 
     #returns: [0], number of dead, [1] number of injured, [2] list of radii (for infogrpahics purposes)
-<<<<<<< HEAD
-    return math.ceil(total_dead), math.ceil(total_injured), radii
+    return math.ceil(death_count(total_injured), radii
     
 
 def impact(data):
@@ -376,8 +372,4 @@
 
     return {"ablation": m_abl, "Ek_impact": Ek_impact, "magnitude": sismic_magnitude,
             "crater": {"diameter": c_diameter, "depth": c_depth}, 
-            "d_area":{"code": "diameter"}}
-=======
-    return math.ceil(death_count), math.ceil(injured_count), radii
-    
->>>>>>> 22ace838
+            "d_area":{"code": "diameter"}}