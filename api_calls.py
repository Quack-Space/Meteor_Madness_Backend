import requests
import json

## NEO db ##

def initiate_NEO():

    url = "https://ssd-api.jpl.nasa.gov/sbdb_query.api"

    keys = [
        "spkid", "full_name", "pdes", "name", "neo", "pha", "moid", "e", "a", "q", "i", 
        "om", "w", "ma", "tp", "per", "n", "ad", "H", "diameter", "extent", "GM", "density", 
        "rot_per", "albedo", "source", "producer", "first_obs", "last_obs", "spec_T", 
        "spec_B", "epoch", "equinox", "soln_date"
    ]

    params = {
        "fields": ",".join(keys),
        "sb-group": "pha",
        "sb-kind": "a",
    }

    resp = requests.get(url, params=params)
    resp.raise_for_status()
    recived = resp.json()
    #print(recived)
    elem = recived["data"]

    def to_number(val):
        s = str(val).strip()
        # Accept plain int or float pattern but skip if leading zeros weird or too large to matter
        try:
            if s.replace('.', '', 1).replace('-', '', 1).isdigit():
                return float(s)
        except Exception:
            pass
        return None

    data = {}
    for row in elem:
        raw_id = str(row[0]).strip()
        # Ensure no trailing .0 artifacts (e.g., '2000433.0')
        if raw_id.endswith('.0') and raw_id.replace('.0', '').isdigit():
            raw_id = raw_id[:-2]
        entry = {}
        for i, k in enumerate(keys):
            val = row[i]
            if k == 'spkid':
                entry[k] = raw_id  # keep canonical id string
                continue
            num_val = to_number(val)
            entry[k] = num_val if num_val is not None else (str(val).strip() if val not in (None, '') else None)
        data[raw_id] = entry
    return data

def Neo_index():
    url = "https://ssd-api.jpl.nasa.gov/sbdb_query.api"
    params = {"fields": "spkid","sb-group": "pha","sb-kind": "a",}
    resp = requests.get(url, params=params)
    data = resp.json()
    #data = json.load(data)
    index = [x[0] for x in data["data"]]
    print(index)
    print(len(index))
    return index


def NEO_catalog(db, start: int, offset: int):
    """Return a slice of the NEO catalog.

    db: dict keyed by spkid -> asteroid data dict
    start: starting index in the ordered key list
    offset: number of records to return
    """
    if offset <= 0:
        return []
    keys = list(db.keys())
    slice_keys = keys[start:start+offset]
    return [db[k] for k in slice_keys]

def NEO_by_id(db, obj_id):
<<<<<<< HEAD
    """Lookup asteroid by spkid directly in dict (returns None if missing)."""
    return db.get(obj_id)


=======
    asteroid = next((item for item in db if item["spkid"] == obj_id), None)
    return asteroid


#################################################################################

#This code gets coordinates (lat,lon) and from those coordinates returns
#k, constant which if you multiply by the kinetic energy of the meteor at impact
#gives you the energy of the impact which u can convert to magnitude

#get elevation using etopo1
def get_elevation(lat, lon):
    url = f"https://api.opentopodata.org/v1/etopo1?locations={lat},{lon}"
    resp = requests.get(url)
    resp.raise_for_status()  # raises error if request failed
    data = resp.json()
    elev = data["results"][0]["elevation"]  # in meters
    return elev

#get rock type 👍
#if u touch this u dead i have no clue how this works
def get_rock_type(lat, lon): #officialy, it should be called "GLiM Class" not rock type
    url = "https://services8.arcgis.com/4KhTMTZ1x0f76DSg/arcgis/rest/services/GLiM_Niveau_I/FeatureServer/1/query"
    params = {
        "f": "json",
        "geometry": f"{lon},{lat}",          
        "geometryType": "esriGeometryPoint",
        "inSR": 4326,
        "spatialRel": "esriSpatialRelIntersects",
        "outFields": "xx_Description,Litho,IDENTITY_",
        "returnGeometry": "false"
    }
    r = requests.get(url, params=params, timeout=20)
    r.raise_for_status()
    js = r.json()
    feats = js.get("features", [])
    if not feats:
        return None
    attrs = feats[0]["attributes"]
    # main label: "xx_Description" (e.g., "Unconsolidated sediments")
    return attrs.get("xx_Description") or attrs.get("Litho")


#costante di conversione energia cinetica e suoi possibili valori
k=0
K_LOOKUP = {
    "Unconsolidated sediments": 3e-4,
    "Siliciclastic sedimentary rocks": 5e-4,
    "Mixed sedimentary rocks": 5e-4,
    "Carbonate sedimentary rocks": 7e-4,
    "Metamorphics": 1e-3,
    "Acid/Intermediate/Basic plutonic rocks": 1e-3,
    "Acid/Intermediate/Basic volcanic rocks": 1e-3,
    "Pyroclastics": 7e-4,
    "Evaporites": 5e-4,
    "Ice and Glaciers": 5e-5,
    "Water Bodies": 1e-4,   
}

#ottieni k per determinate lat e lon
def get_k_constant(lat,lon):
    #altitudine punto
    elevation = get_elevation(lat, lon)
    # rock type 👍
    rock_type = get_rock_type(lat,lon)
    if elevation < 0:
        #it's water
        k=K_LOOKUP.get("Water Bodies")
    elif elevation > 0:
        #it's not water (unless it's a lake but genuinely. like there's no chance. let's be real)
        #tiziano says "what if it's a big fucking lake"
        #dev reply: nigga sybau
        k = K_LOOKUP.get(rock_type, 1e-3) 
    return k

>>>>>>> 6e8c20ff
<|MERGE_RESOLUTION|>--- conflicted
+++ resolved
@@ -1,163 +1,155 @@
-import requests
-import json
-
-## NEO db ##
-
-def initiate_NEO():
-
-    url = "https://ssd-api.jpl.nasa.gov/sbdb_query.api"
-
-    keys = [
-        "spkid", "full_name", "pdes", "name", "neo", "pha", "moid", "e", "a", "q", "i", 
-        "om", "w", "ma", "tp", "per", "n", "ad", "H", "diameter", "extent", "GM", "density", 
-        "rot_per", "albedo", "source", "producer", "first_obs", "last_obs", "spec_T", 
-        "spec_B", "epoch", "equinox", "soln_date"
-    ]
-
-    params = {
-        "fields": ",".join(keys),
-        "sb-group": "pha",
-        "sb-kind": "a",
-    }
-
-    resp = requests.get(url, params=params)
-    resp.raise_for_status()
-    recived = resp.json()
-    #print(recived)
-    elem = recived["data"]
-
-    def to_number(val):
-        s = str(val).strip()
-        # Accept plain int or float pattern but skip if leading zeros weird or too large to matter
-        try:
-            if s.replace('.', '', 1).replace('-', '', 1).isdigit():
-                return float(s)
-        except Exception:
-            pass
-        return None
-
-    data = {}
-    for row in elem:
-        raw_id = str(row[0]).strip()
-        # Ensure no trailing .0 artifacts (e.g., '2000433.0')
-        if raw_id.endswith('.0') and raw_id.replace('.0', '').isdigit():
-            raw_id = raw_id[:-2]
-        entry = {}
-        for i, k in enumerate(keys):
-            val = row[i]
-            if k == 'spkid':
-                entry[k] = raw_id  # keep canonical id string
-                continue
-            num_val = to_number(val)
-            entry[k] = num_val if num_val is not None else (str(val).strip() if val not in (None, '') else None)
-        data[raw_id] = entry
-    return data
-
-def Neo_index():
-    url = "https://ssd-api.jpl.nasa.gov/sbdb_query.api"
-    params = {"fields": "spkid","sb-group": "pha","sb-kind": "a",}
-    resp = requests.get(url, params=params)
-    data = resp.json()
-    #data = json.load(data)
-    index = [x[0] for x in data["data"]]
-    print(index)
-    print(len(index))
-    return index
-
-
-def NEO_catalog(db, start: int, offset: int):
-    """Return a slice of the NEO catalog.
-
-    db: dict keyed by spkid -> asteroid data dict
-    start: starting index in the ordered key list
-    offset: number of records to return
-    """
-    if offset <= 0:
-        return []
-    keys = list(db.keys())
-    slice_keys = keys[start:start+offset]
-    return [db[k] for k in slice_keys]
-
-def NEO_by_id(db, obj_id):
-<<<<<<< HEAD
-    """Lookup asteroid by spkid directly in dict (returns None if missing)."""
-    return db.get(obj_id)
-
-
-=======
-    asteroid = next((item for item in db if item["spkid"] == obj_id), None)
-    return asteroid
-
-
-#################################################################################
-
-#This code gets coordinates (lat,lon) and from those coordinates returns
-#k, constant which if you multiply by the kinetic energy of the meteor at impact
-#gives you the energy of the impact which u can convert to magnitude
-
-#get elevation using etopo1
-def get_elevation(lat, lon):
-    url = f"https://api.opentopodata.org/v1/etopo1?locations={lat},{lon}"
-    resp = requests.get(url)
-    resp.raise_for_status()  # raises error if request failed
-    data = resp.json()
-    elev = data["results"][0]["elevation"]  # in meters
-    return elev
-
-#get rock type 👍
-#if u touch this u dead i have no clue how this works
-def get_rock_type(lat, lon): #officialy, it should be called "GLiM Class" not rock type
-    url = "https://services8.arcgis.com/4KhTMTZ1x0f76DSg/arcgis/rest/services/GLiM_Niveau_I/FeatureServer/1/query"
-    params = {
-        "f": "json",
-        "geometry": f"{lon},{lat}",          
-        "geometryType": "esriGeometryPoint",
-        "inSR": 4326,
-        "spatialRel": "esriSpatialRelIntersects",
-        "outFields": "xx_Description,Litho,IDENTITY_",
-        "returnGeometry": "false"
-    }
-    r = requests.get(url, params=params, timeout=20)
-    r.raise_for_status()
-    js = r.json()
-    feats = js.get("features", [])
-    if not feats:
-        return None
-    attrs = feats[0]["attributes"]
-    # main label: "xx_Description" (e.g., "Unconsolidated sediments")
-    return attrs.get("xx_Description") or attrs.get("Litho")
-
-
-#costante di conversione energia cinetica e suoi possibili valori
-k=0
-K_LOOKUP = {
-    "Unconsolidated sediments": 3e-4,
-    "Siliciclastic sedimentary rocks": 5e-4,
-    "Mixed sedimentary rocks": 5e-4,
-    "Carbonate sedimentary rocks": 7e-4,
-    "Metamorphics": 1e-3,
-    "Acid/Intermediate/Basic plutonic rocks": 1e-3,
-    "Acid/Intermediate/Basic volcanic rocks": 1e-3,
-    "Pyroclastics": 7e-4,
-    "Evaporites": 5e-4,
-    "Ice and Glaciers": 5e-5,
-    "Water Bodies": 1e-4,   
-}
-
-#ottieni k per determinate lat e lon
-def get_k_constant(lat,lon):
-    #altitudine punto
-    elevation = get_elevation(lat, lon)
-    # rock type 👍
-    rock_type = get_rock_type(lat,lon)
-    if elevation < 0:
-        #it's water
-        k=K_LOOKUP.get("Water Bodies")
-    elif elevation > 0:
-        #it's not water (unless it's a lake but genuinely. like there's no chance. let's be real)
-        #tiziano says "what if it's a big fucking lake"
-        #dev reply: nigga sybau
-        k = K_LOOKUP.get(rock_type, 1e-3) 
-    return k
-
->>>>>>> 6e8c20ff
+import requests
+import json
+
+## NEO db ##
+
+def initiate_NEO():
+
+    url = "https://ssd-api.jpl.nasa.gov/sbdb_query.api"
+
+    keys = [
+        "spkid", "full_name", "pdes", "name", "neo", "pha", "moid", "e", "a", "q", "i", 
+        "om", "w", "ma", "tp", "per", "n", "ad", "H", "diameter", "extent", "GM", "density", 
+        "rot_per", "albedo", "source", "producer", "first_obs", "last_obs", "spec_T", 
+        "spec_B", "epoch", "equinox", "soln_date"
+    ]
+
+    params = {
+        "fields": ",".join(keys),
+        "sb-group": "pha",
+        "sb-kind": "a",
+    }
+
+    resp = requests.get(url, params=params)
+    resp.raise_for_status()
+    recived = resp.json()
+    #print(recived)
+    elem = recived["data"]
+
+    def to_number(val):
+        s = str(val).strip()
+        # Accept plain int or float pattern but skip if leading zeros weird or too large to matter
+        try:
+            if s.replace('.', '', 1).replace('-', '', 1).isdigit():
+                return float(s)
+        except Exception:
+            pass
+        return None
+
+    data = {}
+    for row in elem:
+        raw_id = str(row[0]).strip()
+        # Ensure no trailing .0 artifacts (e.g., '2000433.0')
+        if raw_id.endswith('.0') and raw_id.replace('.0', '').isdigit():
+            raw_id = raw_id[:-2]
+        entry = {}
+        for i, k in enumerate(keys):
+            val = row[i]
+            if k == 'spkid':
+                entry[k] = raw_id  # keep canonical id string
+                continue
+            num_val = to_number(val)
+            entry[k] = num_val if num_val is not None else (str(val).strip() if val not in (None, '') else None)
+        data[raw_id] = entry
+    return data
+
+def Neo_index():
+    url = "https://ssd-api.jpl.nasa.gov/sbdb_query.api"
+    params = {"fields": "spkid","sb-group": "pha","sb-kind": "a",}
+    resp = requests.get(url, params=params)
+    data = resp.json()
+    #data = json.load(data)
+    index = [x[0] for x in data["data"]]
+    print(index)
+    print(len(index))
+    return index
+
+
+def NEO_catalog(db, start: int, offset: int):
+    """Return a slice of the NEO catalog.
+
+    db: dict keyed by spkid -> asteroid data dict
+    start: starting index in the ordered key list
+    offset: number of records to return
+    """
+    if offset <= 0:
+        return []
+    keys = list(db.keys())
+    slice_keys = keys[start:start+offset]
+    return [db[k] for k in slice_keys]
+
+def NEO_by_id(db, obj_id):
+    """Lookup asteroid by spkid directly in dict (returns None if missing)."""
+    return db.get(obj_id)
+
+
+#################################################################################
+
+#This code gets coordinates (lat,lon) and from those coordinates returns
+#k, constant which if you multiply by the kinetic energy of the meteor at impact
+#gives you the energy of the impact which u can convert to magnitude
+
+#get elevation using etopo1
+def get_elevation(lat, lon):
+    url = f"https://api.opentopodata.org/v1/etopo1?locations={lat},{lon}"
+    resp = requests.get(url)
+    resp.raise_for_status()  # raises error if request failed
+    data = resp.json()
+    elev = data["results"][0]["elevation"]  # in meters
+    return elev
+
+#get rock type 👍
+#if u touch this u dead i have no clue how this works
+def get_rock_type(lat, lon): #officialy, it should be called "GLiM Class" not rock type
+    url = "https://services8.arcgis.com/4KhTMTZ1x0f76DSg/arcgis/rest/services/GLiM_Niveau_I/FeatureServer/1/query"
+    params = {
+        "f": "json",
+        "geometry": f"{lon},{lat}",          
+        "geometryType": "esriGeometryPoint",
+        "inSR": 4326,
+        "spatialRel": "esriSpatialRelIntersects",
+        "outFields": "xx_Description,Litho,IDENTITY_",
+        "returnGeometry": "false"
+    }
+    r = requests.get(url, params=params, timeout=20)
+    r.raise_for_status()
+    js = r.json()
+    feats = js.get("features", [])
+    if not feats:
+        return None
+    attrs = feats[0]["attributes"]
+    # main label: "xx_Description" (e.g., "Unconsolidated sediments")
+    return attrs.get("xx_Description") or attrs.get("Litho")
+
+
+#costante di conversione energia cinetica e suoi possibili valori
+k=0
+K_LOOKUP = {
+    "Unconsolidated sediments": 3e-4,
+    "Siliciclastic sedimentary rocks": 5e-4,
+    "Mixed sedimentary rocks": 5e-4,
+    "Carbonate sedimentary rocks": 7e-4,
+    "Metamorphics": 1e-3,
+    "Acid/Intermediate/Basic plutonic rocks": 1e-3,
+    "Acid/Intermediate/Basic volcanic rocks": 1e-3,
+    "Pyroclastics": 7e-4,
+    "Evaporites": 5e-4,
+    "Ice and Glaciers": 5e-5,
+    "Water Bodies": 1e-4,   
+}
+
+#ottieni k per determinate lat e lon
+def get_k_constant(lat,lon):
+    #altitudine punto
+    elevation = get_elevation(lat, lon)
+    # rock type 👍
+    rock_type = get_rock_type(lat,lon)
+    if elevation < 0:
+        #it's water
+        k=K_LOOKUP.get("Water Bodies")
+    elif elevation > 0:
+        #it's not water (unless it's a lake but genuinely. like there's no chance. let's be real)
+        #tiziano says "what if it's a big fucking lake"
+        #dev reply: nigga sybau
+        k = K_LOOKUP.get(rock_type, 1e-3) 
+    return k